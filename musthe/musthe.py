--- conflicted
+++ resolved
@@ -37,16 +37,6 @@
 
     @staticmethod
     def all():
-<<<<<<< HEAD
-        for name in Tone.tones:
-            yield Tone(name)
-
-    def __init__(self, tone):
-        if tone not in self.tones_idx:
-            raise ValueError('Invalid tone {!r}'.format(tone))
-        self.name = tone
-        self.idx = self.tones_idx[tone]
-=======
         for name in Letter.letters:
             yield Letter(name)
 
@@ -55,28 +45,18 @@
             raise ValueError('Invalid letter {!r}'.format(letter))
         self.name = letter
         self.idx = self.letters_idx[letter]
->>>>>>> 3374e541
 
     def __add__(self, other):
         if isinstance(other, int):
             if other == 0:
                 raise ValueError('Invalid interval number: 0')
-<<<<<<< HEAD
-            new_idx = (self.idx + other - (1 if other > 0 else -1)) % len(self.tones)
-            return Tone(self.tones[new_idx])
-=======
             new_idx = (self.idx + other - (1 if other > 0 else -1)) % len(self.letters)
             return Letter(self.letters[new_idx])
->>>>>>> 3374e541
         else:
             raise UnsupportedOperands('+', self, other)
 
     def __sub__(self, other):
-<<<<<<< HEAD
-        if isinstance(other, Tone):
-=======
         if isinstance(other, Letter):
->>>>>>> 3374e541
             d = self.idx - other.idx
             d += 1 if d >= 0 else -1
             return d
@@ -159,19 +139,11 @@
                 from functools import reduce
                 return reduce(lambda a, b: a + b, other.split(), self)
 
-<<<<<<< HEAD
-            new_tone = self.tone + other.number
-            new_number = self.number + other.semitones
-            new_note_octave = self.octave + \
-                int(self.tone.name in Tone.tones[8 - other.number:])
-            difference = new_number % 12 - new_tone.number()
-=======
             new_letter = self.letter + other.number
             new_number = self.number + other.semitones
             new_note_octave = self.octave + \
                 int(self.letter.name in Letter.letters[8 - other.number:])
             difference = new_number % 12 - new_letter.number()
->>>>>>> 3374e541
             if difference < -3:
                 difference += 12
             if difference > 3:
